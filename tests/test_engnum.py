import pytest
from engineering_notation import EngNumber, EngUnit, __version__


def test_import_version():
    assert __version__
    assert len(__version__.split('.')) == 3


''' tests for EngNum '''


def test_enum_to_str_large():
    # positive_numbers
    assert str(EngNumber('220k')) == '220k'
    assert str(EngNumber('220000')) == '220k'
    assert str(EngNumber(220000)) == '220k'
    assert str(EngNumber(220000.00)) == '220k'
    assert str(EngNumber(220001.25)) == '220k'

    # negative_numbers
    assert str(EngNumber('-220k')) == '-220k'
    assert str(EngNumber('-220000')) == '-220k'
    assert str(EngNumber(-220000)) == '-220k'
    assert str(EngNumber(-220000.00)) == '-220k'
    assert str(EngNumber(-220001.25)) == '-220k'


def test_engum_to_str_small():
    # positive_numbers
    assert str(EngNumber('220m')) == '220m'
    assert str(EngNumber('0.220')) == '220m'
    assert str(EngNumber(0.220)) == '220m'
    assert str(EngNumber(0.220000125)) == '220m'

    # negative_numbers
    assert str(EngNumber('-220m')) == '-220m'
    assert str(EngNumber('-0.220')) == '-220m'
    assert str(EngNumber(-0.220)) == '-220m'
    assert str(EngNumber(-0.220000125)) == '-220m'


def test_1000f():
    assert str(EngNumber('1000f')) == '1p'
    assert str(EngNumber('1p')) == '1p'
    assert str(EngNumber(0.000000000001)) == '1p'


def test_engnum_significant():
    assert str(EngNumber('220m', significant=0)) == '220m'
    assert str(EngNumber('220m', significant=1)) == '200m'
    assert str(EngNumber('220m', significant=2)) == '220m'
    assert str(EngNumber('220m', significant=3)) == '220m'
    assert str(EngNumber('220m', significant=4)) == '220.0m'
    assert str(EngNumber('220m', significant=5)) == '220.00m'

    assert str(EngNumber('22m', significant=0)) == '22m'
    assert str(EngNumber('22m', significant=1)) == '20m'
    assert str(EngNumber('22m', significant=2)) == '22m'
    assert str(EngNumber('22m', significant=3)) == '22.0m'
    assert str(EngNumber('22.2m', significant=3)) == '22.2m'
    assert str(EngNumber('22m', significant=4)) == '22.00m'
    assert str(EngNumber('22.22m', significant=4)) == '22.22m'

    assert str(EngNumber('2m', significant=0)) == '2m'
    assert str(EngNumber('2m', significant=1)) == '2m'
    assert str(EngNumber('2m', significant=2)) == '2.0m'
    assert str(EngNumber('2.2m', significant=2)) == '2.2m'
    assert str(EngNumber('2.2m', significant=3)) == '2.20m'
    assert str(EngNumber('2.22m', significant=3)) == '2.22m'


def test_engnum_separator():
    assert str(EngNumber("1.23k", separator=" ")) == "1.23 k"
    assert str(EngNumber("1.23k", separator=" ").to_pn()) == "1k23"


def test_new_units():
    """
    any new units - such as femto, atto, zepto, etc. should have
    some basic testing added here
    """

    # testing femto
    assert str(EngNumber('220f')) == '220f'
    assert str(EngNumber(0.000000000000220)) == '220f'

    # testing atto
    assert str(EngNumber('220a')) == '220a'
    assert str(EngNumber(0.000000000000000220)) == '220a'

    # testing zepto
    assert str(EngNumber('220z')) == '220z'
    assert str(EngNumber(0.000000000000000000220)) == '220z'

    # testing yocto
    assert str(EngNumber('220y')) == '220y'
    assert str(EngNumber(0.000000000000000000000220)) == '220y'

    # wrap it all up
    assert str(EngNumber('1f') + EngNumber('330a')) == '1.33f'
    assert str(EngNumber('3z') + EngNumber('440y')) == '3.44z'


def test_enum_add():
    # positive_numbers
    assert str(EngNumber('220m') + EngNumber('10m')) == '230m'
    assert str(EngNumber('220m') + 0.01) == '230m'
    assert str(0.01 + EngNumber('220m')) == '230m'

    assert str(EngNumber('220m') + EngNumber('220u')) == '220.22m'
    assert str(EngNumber('220m') + EngNumber('220n')) == '220m'

    # negative_numbers
    assert str(EngNumber('-220m') + EngNumber('-10m')) == '-230m'
    assert str(EngNumber('-220m') + -0.01) == '-230m'
    assert str(-0.01 + EngNumber('-220m')) == '-230m'

    assert str(EngNumber('-220m') + EngNumber('-220u')) == '-220.22m'
    assert str(EngNumber('-220m') + EngNumber('-220n')) == '-220m'


def test_enum_sub():
    # positive_numbers
    assert str(EngNumber('220m') - EngNumber('10m')) == '210m'
    assert str(EngNumber('220m') - 0.01) == '210m'

    assert str(EngNumber('220m') - EngNumber('220u')) == '219.78m'
    assert str(EngNumber('220m') - EngNumber('220n')) == '220m'

    assert str(0.220 - EngNumber('0.01')) == '210m'

    # negative_numbers
    assert str(EngNumber('-220m') - EngNumber('-10m')) == '-210m'
    assert str(EngNumber('-220m') - -0.01) == '-210m'

    assert str(EngNumber('-220m') - EngNumber('-220u')) == '-219.78m'
    assert str(EngNumber('-220m') - EngNumber('-220n')) == '-220m'

    assert str(-0.220 - EngNumber('-0.01')) == '-210m'


def test_enum_mul():
    # positive_numbers
    assert str(EngNumber('220m') * EngNumber('2')) == '440m'
    assert str(EngNumber('220m') * 2) == '440m'
    assert str(EngNumber('220m') * 2.0) == '440m'

    assert str(2 * EngNumber('220m')) == '440m'
    assert str(2.0 * EngNumber('220m')) == '440m'

    # negative_numbers
    assert str(EngNumber('-220m') * EngNumber('-2')) == '440m'
    assert str(EngNumber('-220m') * -2) == '440m'
    assert str(EngNumber('-220m') * -2.0) == '440m'

    assert str(-2 * EngNumber('-220m')) == '440m'
    assert str(-2.0 * EngNumber('-220m')) == '440m'


def test_enum_div():
    # positive_numbers
    assert str(EngNumber('220m') / EngNumber('2')) == '110m'
    assert str(EngNumber('220m') / 2) == '110m'
    assert str(EngNumber('220m') / 2.0) == '110m'

    assert str(2 / EngNumber('220m')) == '9.09'
    assert str(2.0 / EngNumber('220m')) == '9.09'

    # negative_numbers
    assert str(EngNumber('-220m') / EngNumber('-2')) == '110m'
    assert str(EngNumber('-220m') / -2) == '110m'
    assert str(EngNumber('-220m') / -2.0) == '110m'

    assert str(-2 / EngNumber('-220m')) == '9.09'
    assert str(-2.0 / EngNumber('-220m')) == '9.09'


def test_enum_eq():
    # positive_numbers
    assert EngNumber('220k') == EngNumber(220000)
    assert EngNumber('220k') == 220000
    assert EngNumber('220k') == 220000.0

    assert 220000 == EngNumber('220k')
    assert 220000.0 == EngNumber('220k')

    # positive_numbers
    assert EngNumber('-220k') == EngNumber(-220000)
    assert EngNumber('-220k') == -220000
    assert EngNumber('-220k') == -220000.0

    assert -220000 == EngNumber('-220k')
    assert -220000.0 == EngNumber('-220k')

    assert not (EngNumber('220k') == object)


def test_enum_gt():
    # positive_numbers
    assert EngNumber('220k') > 219000

    # negative_numbers
    assert EngNumber('-220k') < -219000


def test_enum_lt():
    # positive_numbers
    assert EngNumber('220k') < 221000

    # negative_numbers
    assert EngNumber('-220k') > -221000


def test_enum_ge():
    # positive_numbers
    assert EngNumber('220k') >= 219000
    assert EngNumber('220k') >= 220000

    # negative_numbers
    assert EngNumber('-220k') <= -219000
    assert EngNumber('-220k') <= -220000


def test_enum_le():
    # positive_numbers
    assert EngNumber('220k') <= 221000
    assert EngNumber('220k') <= 220000

    # negative_numbers
    assert EngNumber('-220k') >= -221000
    assert EngNumber('-220k') >= -220000


def test_enum_to_int():
    # positive_numbers
    assert int(EngNumber('220k')) == 220000
    assert int(EngNumber('220m')) == 0

    # negative_numbers
    assert int(EngNumber('-220k')) == -220000
    assert int(EngNumber('-220m')) == 0


def test_enum_to_float():
    # positive_numbers
    assert float(EngNumber('220k')) == 220000.0
    assert float(EngNumber('220m')) == 0.220

    # negative_numbers
    assert float(EngNumber('-220k')) == -220000.0
    assert float(EngNumber('-220m')) == -0.220


def test_to_pn():
    # positive_numbers
    assert EngNumber('1.2M').to_pn() == '1M20'
    assert EngNumber('220M').to_pn() == '220M'

    assert EngNumber('220k').to_pn() == '220k'
    assert EngNumber('1.2k').to_pn() == '1k20'

    assert EngNumber('220').to_pn() == '220'
    assert EngNumber('1.2').to_pn() == '1.20'

    assert EngNumber('220m').to_pn() == '220m'
    assert EngNumber('1.2m').to_pn() == '1m20'

    # negative_numbers
    assert EngNumber('-1.2M').to_pn() == '-1M20'
    assert EngNumber('-220M').to_pn() == '-220M'

    assert EngNumber('-220k').to_pn() == '-220k'
    assert EngNumber('-1.2k').to_pn() == '-1k20'

    assert EngNumber('-220').to_pn() == '-220'
    assert EngNumber('-1.2').to_pn() == '-1.20'

    assert EngNumber('-220m').to_pn() == '-220m'
    assert EngNumber('-1.2m').to_pn() == '-1m20'


def test_to_pn_with_letter():
    # positive_numbers
    assert EngNumber('1.2').to_pn('R') == '1R20'
    assert EngNumber(22.0).to_pn('C') == '22'
    assert EngNumber(22.1).to_pn('C') == '22C10'

    # negative_numbers
    assert EngNumber('-1.2').to_pn('R') == '-1R20'
    assert EngNumber(-22.0).to_pn('C') == '-22'
    assert EngNumber(-22.1).to_pn('C') == '-22C10'


def test_enum_to_enum():
    # positive_numbers
    enum = EngNumber('1.2')
    assert str(EngNumber(enum)) == '1.20'

    # negative_numbers
    enum = EngNumber('-1.2')
    assert str(EngNumber(enum)) == '-1.20'


''' tests for EngUnit()'''


def test_to_str():
    # positive_numbers
<<<<<<< HEAD
    assert str(EngUnit('220') == '220')
    assert str(EngUnit('220ohm') == '220ohm')
    assert str(EngUnit('220ohm', separator=" ")) == '220 ohm'

    # negative_numbers
    assert str(EngUnit('-220') == '-220')
    assert str(EngUnit('-220ohm') == '-220ohm')
    assert str(EngUnit('-220ohm', separator=" ")) == '-220 ohm'
=======
    assert str(EngUnit('220')) == '220'
    assert str(EngUnit('220ohm')) == '220ohm'

    # negative_numbers
    assert str(EngUnit('-220')) == '-220'
    assert str(EngUnit('-220ohm')) == '-220ohm'
>>>>>>> 93c8bc76

    assert EngUnit('220ohm').unit == 'ohm'
    assert EngUnit('220', unit='ohm').unit == 'ohm'

    assert EngUnit('2m', unit='meter').unit == 'meter'
    assert EngUnit('2m', unit='meter').eng_num == EngNumber('2m')


def test_to_str_large():
    # positive_numbers
    assert str(EngUnit('220kHz')) == '220kHz'
    assert str(EngUnit('220000')) == '220k'
    assert str(EngUnit(220000)) == '220k'
    assert str(EngUnit(220000.00)) == '220k'
    assert str(EngUnit(220001.25)) == '220k'

    # negative_numbers
    assert str(EngUnit('-220kHz')) == '-220kHz'
    assert str(EngUnit('-220000')) == '-220k'
    assert str(EngUnit(-220000)) == '-220k'
    assert str(EngUnit(-220000.00)) == '-220k'
    assert str(EngUnit(-220001.25)) == '-220k'


def test_to_str_small():
    # positive_numbers
    assert str(EngUnit('220mohm')) == '220mohm'
    assert str(EngUnit('0.220')) == '220m'
    assert str(EngUnit(0.220)) == '220m'
    assert str(EngUnit(0.220000125)) == '220m'

    # negative_numbers
    assert str(EngUnit('-220mohm')) == '-220mohm'
    assert str(EngUnit('-0.220')) == '-220m'
    assert str(EngUnit(-0.220)) == '-220m'
    assert str(EngUnit(-0.220000125)) == '-220m'


def test_add():
    # positive_numbers
    assert str(EngUnit('220mHz') + EngUnit('10mHz')) == '230mHz'
    assert str(EngUnit('220mohm') + EngUnit('220uohm')) == '220.22mohm'
    assert str(EngUnit('220m') + EngUnit('220n')) == '220m'

    assert str(EngUnit('220m') + 0.01) == '230m'
    assert str(0.01 + EngUnit('220m')) == '230m'

    with pytest.raises(AttributeError):
        EngUnit('220mHz') + EngUnit('10m')
    with pytest.raises(AttributeError):
        EngUnit('10m') + EngUnit('220mHz')

    # negative_numbers
    assert str(EngUnit('-220mHz') + EngUnit('-10mHz'))    == '-230mHz'
    assert str(EngUnit('-220mohm') + EngUnit('-220uohm')) == '-220.22mohm'
    assert str(EngUnit('-220m') + EngUnit('-220n'))       == '-220m'

    assert str(EngUnit('-220m') + -0.01) == '-230m'
    assert str(-0.01 + EngUnit('-220m')) == '-230m'

    with pytest.raises(AttributeError):
        EngUnit('-220mHz') + EngUnit('-10m')
    with pytest.raises(AttributeError):
        EngUnit('-10m') + EngUnit('-220mHz')


def test_sub():
    # positive_numbers
    assert str(EngUnit('220mHz') - EngUnit('10mHz')) == '210mHz'
    assert str(EngUnit('220mohm') - EngUnit('220uohm')) == '219.78mohm'
    assert str(EngUnit('220m') - EngUnit('220n')) == '220m'

    assert str(EngUnit('220m') - 0.01) == '210m'
    assert str(0.220 - EngUnit('0.01')) == '210m'

    with pytest.raises(AttributeError):
        EngUnit('220mHz') - EngUnit('10m')
    with pytest.raises(AttributeError):
        EngUnit('10m') - EngUnit('220mHz')
    with pytest.raises(AttributeError):
        10.0 - EngUnit('220mHz')

    # negative_numbers
    assert str(EngUnit('-220mHz') - EngUnit('-10mHz')) == '-210mHz'
    assert str(EngUnit('-220mohm') - EngUnit('-220uohm')) == '-219.78mohm'
    assert str(EngUnit('-220m') - EngUnit('-220n'))       == '-220m'

    assert str(EngUnit('-220m') - -0.01)  == '-210m'
    assert str(-0.220 - EngUnit('-0.01')) == '-210m'

    with pytest.raises(AttributeError):
        EngUnit('-220mHz') - EngUnit('-10m')
    with pytest.raises(AttributeError):
        EngUnit('-10m') - EngUnit('-220mHz')
    with pytest.raises(AttributeError):
        -10.0 - EngUnit('-220mHz')


def test_mul():
    # positive_numbers
    assert str(EngUnit('220ms') * EngUnit('2Hz')) == '440msHz'
    assert str(EngUnit('220ms') * EngUnit('2')) == '440ms'
    assert str(EngUnit('220m') * EngUnit('2s')) == '440ms'

    assert str(EngUnit('220ms') * 2) == '440ms'
    assert str(EngUnit('220ms') * 2.0) == '440ms'

    assert str(2 * EngUnit('220ms')) == '440ms'
    assert str(2.0 * EngUnit('220ms')) == '440ms'

    # negative_numbers
    assert str(EngUnit('-220ms') * EngUnit('-2Hz')) == '440msHz'
    assert str(EngUnit('-220ms') * EngUnit('-2'))   == '440ms'
    assert str(EngUnit('-220m') * EngUnit('-2s'))   == '440ms'

    assert str(EngUnit('-220ms') * -2)   == '440ms'
    assert str(EngUnit('-220ms') * -2.0) == '440ms'

    assert str(-2 * EngUnit('-220ms'))   == '440ms'
    assert str(-2.0 * EngUnit('-220ms')) == '440ms'


def test_div():
    # positive_numbers
    assert str(EngUnit('220ms') / EngUnit('2s')) == '110ms/s'
    assert str(EngUnit('220ms') / EngUnit('2')) == '110ms'
    assert str(EngUnit('220m') / EngUnit('2s')) == '110m/s'

    assert str(EngUnit('220ms') / 2) == '110ms'
    assert str(EngUnit('220ms') / 2.0) == '110ms'

    assert str(2 / EngUnit('220ms')) == '9.09/s'
    assert str(2.0 / EngUnit('220ms')) == '9.09/s'

    # negative_numbers
    assert str(EngUnit('-220ms') / EngUnit('-2s')) == '110ms/s'
    assert str(EngUnit('-220ms') / EngUnit('-2'))  == '110ms'
    assert str(EngUnit('-220m') / EngUnit('-2s'))  == '110m/s'

    assert str(EngUnit('-220ms') / -2)   == '110ms'
    assert str(EngUnit('-220ms') / -2.0) == '110ms'

    assert str(-2 / EngUnit('-220ms'))   == '9.09/s'
    assert str(-2.0 / EngUnit('-220ms')) == '9.09/s'


def test_eq():
    # positive_numbers
    assert EngUnit('220k') == EngUnit(220000)
    assert EngUnit('220k') == 220000
    assert EngUnit('220k') == 220000.0

    assert 220000 == EngUnit('220k')
    assert 220000.0 == EngUnit('220k')

    with pytest.raises(AttributeError):
        EngUnit('220mHz') == EngUnit('0.220ohm')
    with pytest.raises(AttributeError):
        EngUnit('220mHz') == 10
    with pytest.raises(AttributeError):
        EngUnit('220mHz') == 10.0
    assert not (EngUnit('220k') == object)

    # negative_numbers
    assert EngUnit('-220k') == EngUnit(-220000)
    assert EngUnit('-220k') == -220000
    assert EngUnit('-220k') == -220000.0

    assert -220000   == EngUnit('-220k')
    assert -220000.0 == EngUnit('-220k')

    with pytest.raises(AttributeError):
        EngUnit('-220mHz') == EngUnit('-0.220ohm')
    with pytest.raises(AttributeError):
        EngUnit('-220mHz') == -10
    with pytest.raises(AttributeError):
        EngUnit('-220mHz') == -10.0


def test_gt():
    # positive_numbers
    assert EngUnit('220kohm') > EngUnit('219000ohm')

    with pytest.raises(AttributeError):
        EngUnit('220kohm') > 219000

    # negative_numbers
    assert EngUnit('-220kohm') < EngUnit('-219000ohm')

    with pytest.raises(AttributeError):
        EngUnit('-220kohm') < -219000


def test_lt():
    # positive_numbers
    assert EngUnit('220kohm') < EngUnit('221000ohm')

    with pytest.raises(AttributeError):
        EngUnit('220kohm') < 221000

        # negative_numbers
        # ##ERROR:assert EngUnit('-220kohm') > EngUnit('-221000ohm')

        # ##ERROR:with pytest.raises(AttributeError):
        # ##ERROR:    EngUnit('-220kohm') > -221000


def test_ge():
    # positive_numbers
    assert EngUnit('220kohm') >= EngUnit('219000ohm')
    assert EngUnit('220kohm') >= EngUnit('220000ohm')

    with pytest.raises(AttributeError):
        EngUnit('220kohm') >= 219000

    # negative_numbers
    assert EngUnit('-220kohm') <= EngUnit('-219000ohm')
    assert EngUnit('-220kohm') <= EngUnit('-220000ohm')

    with pytest.raises(AttributeError):
        EngUnit('-220kohm') <= -219000


def test_le():
    # positive_numbers
    assert EngUnit('220kohm') <= EngUnit('221000ohm')
    assert EngUnit('220kohm') <= EngUnit('220000ohm')

    with pytest.raises(AttributeError):
        EngUnit('220kohm') >= 219000
    with pytest.raises(AttributeError):
        219000 >= EngUnit('220kohm')

    # negative_numbers
    assert EngUnit('-220kohm') >= EngUnit('-221000ohm')
    assert EngUnit('-220kohm') >= EngUnit('-220000ohm')

    with pytest.raises(AttributeError):
        EngUnit('-220kohm') <= -219000
    with pytest.raises(AttributeError):
        -219000 <= EngUnit('-220kohm')


def test_to_int():
    # positive_numbers
    assert int(EngUnit('220k')) == 220000
    assert int(EngUnit('220m')) == 0

    # negative_numbers
    assert int(EngUnit('-220k')) == -220000
    assert int(EngUnit('-220m')) == -0


def test_to_float():
    # positive_numbers
    assert float(EngUnit('220k')) == 220000.0
    assert float(EngUnit('220m')) == 0.220

    # negative_numbers
    assert float(EngUnit('-220k')) == -220000.0
    assert float(EngUnit('-220m')) == -0.220<|MERGE_RESOLUTION|>--- conflicted
+++ resolved
@@ -307,23 +307,14 @@
 
 def test_to_str():
     # positive_numbers
-<<<<<<< HEAD
-    assert str(EngUnit('220') == '220')
-    assert str(EngUnit('220ohm') == '220ohm')
-    assert str(EngUnit('220ohm', separator=" ")) == '220 ohm'
-
-    # negative_numbers
-    assert str(EngUnit('-220') == '-220')
-    assert str(EngUnit('-220ohm') == '-220ohm')
-    assert str(EngUnit('-220ohm', separator=" ")) == '-220 ohm'
-=======
     assert str(EngUnit('220')) == '220'
     assert str(EngUnit('220ohm')) == '220ohm'
+    assert str(EngUnit('220ohm', separator=" ")) == '220 ohm'
 
     # negative_numbers
     assert str(EngUnit('-220')) == '-220'
     assert str(EngUnit('-220ohm')) == '-220ohm'
->>>>>>> 93c8bc76
+    assert str(EngUnit('-220ohm', separator=" ")) == '-220 ohm'
 
     assert EngUnit('220ohm').unit == 'ohm'
     assert EngUnit('220', unit='ohm').unit == 'ohm'
